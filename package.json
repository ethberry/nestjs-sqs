--- conflicted
+++ resolved
@@ -8,15 +8,9 @@
     "url": "https://github.com/gemunion/nestjs-sqs/issues"
   },
   "dependencies": {
-<<<<<<< HEAD
     "@aws-sdk/client-sqs": "3.254.0",
     "sqs-consumer": "6.2.0",
     "sqs-producer": "3.1.0",
-=======
-    "aws-sdk": "2.1338.0",
-    "sqs-consumer": "5.8.0",
-    "sqs-producer": "2.2.0",
->>>>>>> 47d4ed5a
     "uuid": "9.0.0"
   },
   "description": "",
